<p align="center">
  <img src="asset/logo1.png" alt="RelGen v0.1" width="500">
</p>

# RelGen

[![Unit Tests](https://github.com/ruc-datalab/RelGen/actions/workflows/unit.yml/badge.svg)](https://github.com/ruc-datalab/RelGen/actions/workflows/unit.yml)
[![E2E Tests](https://github.com/ruc-datalab/RelGen/actions/workflows/e2e.yml/badge.svg)](https://github.com/ruc-datalab/RelGen/actions/workflows/e2e.yml)
[![Colab](https://img.shields.io/badge/Tutorials-Try%20now!-orange?logo=googlecolab)](https://github.com/ruc-datalab/RelGen/blob/main/tutorial/census_synthesis.ipynb)
[![PyPi Latest Release](https://img.shields.io/pypi/v/relgen)](https://pypi.org/project/relgen/)
[![License](https://img.shields.io/badge/License-Apache2.0-blue.svg)](./LICENSE)

**RelGen** is the abbreviation of **Rel**ation **Gen**eration. This tool is used to generate relational data in databases. 
Interestingly, the pronunciation of "Rel" closely resembles "Real," underscoring the fact that the relational data produced by RelGen is remarkably authentic and reliable. 

## Overview

RelGen is a Python library designed to generate real relational data for users. 
<<<<<<< HEAD
RelGen uses a variety of advanced deep generative models and algorithms to learn data distribution from real data and generate high-quality simulation data. s
=======
RelGen uses a variety of advanced deep generative models and algorithms to learn data distribution from real data and generate high-quality simulation data.RelGen can be applied to database system testing, data publishing and cross-domain data flow, as well as machine learning data augmentation.


<font color='red'>图画得更好看一些</font>
>>>>>>> ab234e48

<p align="center">
  <img src="asset/framework2.png" alt="RelGen v0.1" width="600">
  <br>
  <b>Figure: RelGen Overall Architecture</b>
</p>

## Features
* ✨ **Supports multiple fields and scenarios.** RelGen is suitable for a variety of scenarios, including private data release, data augmentation, database testing and so on.

* ✨ **Advanced relational data generation models and algorithms.** RelGen provides users with a variety of deep generative models to choose from, and uses effective relational data generation algorithms to generate high-quality relational data.

* ✨ **Comprehensive quality evaluation for generated relational data.** RelGen comprehensively evaluates the quality of generated relational data from multiple dimensions, 
and visualizes the difference between real relational data and generated relational data.

## Installation
RelGen requires Python version 3.7 or later.

### Install from pip

```bash
pip install relgen
```

### Install from source
```bash
git clone https://github.com/ruc-datalab/RelGen.git && cd RelGen
pip install -r requirements.txt
```

## Quick-Start

### Loading Dataset
Load a demo dataset to get started. This dataset is a single table describing the census.

Load metadata for the census dataset.
```python
from relgen.data.metadata import Metadata

metadata = Metadata()
metadata.load_from_json("datasets/census/metadata.json")
```

Load data for the census dataset.
```python
import pandas as pd

data = {
    "census": pd.read_csv("datasets/census/census.csv")
}
```

<p align="center">
  <img src="asset/census.png" alt="RelGen v0.1">
</p>

Encapsulate the census dataset and process it.
```python
from relgen.data.dataset import Dataset

dataset = Dataset(metadata)
dataset.fit(data)
```

### Generating Data

Create MADESynthesizer instances, train the synthesizer using the fit method, and learn data structures to generate similar relational data.
```python
from relgen.synthesizer.arsynthesizer import MADESynthesizer

synthesizer = MADESynthesizer(dataset)
synthesizer.fit(data)
```

The synthesizer is now capable of generating relational data.
```python
sampled_data = synthesizer.sample()
```

<p align="center">
  <img src="asset/synthetic_census.png" alt="RelGen v0.1">
</p>

### Evaluating Data

The RelGen library allows you to evaluate the relational data by comparing it to the real data. Let's start by creating an evaluator.
```python
from relgen.evaluator import Evaluator

evaluator = Evaluator(data["census"], sampled_data["census"])
```

Show comparison histogram of data distribution between real data and generated data.
```python
evaluator.eval_histogram(columns=["age", "sex", "relationship"])
```

<p align="center">
  <img src="asset/histogram.png" alt="RelGen v0.1">
</p>

Show comparison t-SNE plot of data distribution between real data and generated data.
```python
evaluator.eval_tsne()
```

<p align="center">
  <img src="asset/t-SNE.png" alt="RelGen v0.1" width="300">
</p>

## Cite
If you find RelGen useful for your research or development, please cite the following paper: [Tabular data synthesis with generative adversarial networks: design space and optimizations](https://link.springer.com/article/10.1007/s00778-023-00807-y).

```bibtex
@article{liu2024tabular,
  title={Tabular data synthesis with generative adversarial networks: design space and optimizations},
  author={Liu, Tongyu and Fan, Ju and Li, Guoliang and Tang, Nan and Du, Xiaoyong},
  journal={The VLDB Journal},
  volume={33},
  number={2},
  pages={255--280},
  year={2024},
  publisher={Springer}
}
```<|MERGE_RESOLUTION|>--- conflicted
+++ resolved
@@ -16,14 +16,7 @@
 ## Overview
 
 RelGen is a Python library designed to generate real relational data for users. 
-<<<<<<< HEAD
-RelGen uses a variety of advanced deep generative models and algorithms to learn data distribution from real data and generate high-quality simulation data. s
-=======
 RelGen uses a variety of advanced deep generative models and algorithms to learn data distribution from real data and generate high-quality simulation data.RelGen can be applied to database system testing, data publishing and cross-domain data flow, as well as machine learning data augmentation.
-
-
-<font color='red'>图画得更好看一些</font>
->>>>>>> ab234e48
 
 <p align="center">
   <img src="asset/framework2.png" alt="RelGen v0.1" width="600">
